--- conflicted
+++ resolved
@@ -37,12 +37,8 @@
 Pipx can fetch the missing Python version for you, but you can also install it manually.
 
 ```bash
-<<<<<<< HEAD
-pip install langflow -U
-=======
 # Remember to check if you have Python 3.10 installed
 python -m pip install langflow -U
->>>>>>> 508f1444
 # or
 pipx install langflow --python python3.10 --fetch-missing-python
 ```
@@ -50,17 +46,11 @@
 Or you can install a pre-release version using:
 
 ```bash
-<<<<<<< HEAD
-pip install langflow --pre --force-reinstall
-=======
 python -m pip install langflow --pre --force-reinstall
->>>>>>> 508f1444
 # or
 pipx install langflow --python python3.10 --fetch-missing-python --pip-args="--pre --force-reinstall"
 ```
 
-<<<<<<< HEAD
-=======
 <Admonition type="tip">
   <p>
     Please, check out our [Possible Installation Issues
@@ -69,7 +59,6 @@
   </p>
 </Admonition>
 
->>>>>>> 508f1444
 We recommend using --force-reinstall to ensure you have the latest version of Langflow and its dependencies.
 
 ### ⛓️ Running Langflow
@@ -77,22 +66,14 @@
 Langflow can be run in a variety of ways, including using the command-line interface (CLI) or HuggingFace Spaces.
 
 ```bash
-<<<<<<< HEAD
-langflow run # or langflow --help
-=======
 python -m langflow run # or langflow --help
->>>>>>> 508f1444
 ```
 
 #### 🤗 HuggingFace Spaces
 
 Hugging Face provides a great alternative for running Langflow in their Spaces environment. This means you can run Langflow without any local installation required.
 
-<<<<<<< HEAD
-The first step is to go to the [Langflow Space](https://huggingface.co/spaces/Logspace/Langflow?duplicate=true).
-=======
 The first step is to go to the [Langflow Space](https://huggingface.co/spaces/Langflow/Langflow?duplicate=true) or [Langflow 1.0 Preview Space](https://huggingface.co/spaces/Langflow/Langflow-Preview?duplicate=true)
->>>>>>> 508f1444
 
 Remember to use a Chromium-based browser for the best experience. You'll be presented with the following screen:
 
@@ -126,10 +107,6 @@
 Find more information about the available options by running:
 
 ```bash
-<<<<<<< HEAD
-langflow --help
-```
-=======
 python -m langflow --help
 ```
 
@@ -143,5 +120,4 @@
 
 To get you learning more about what's new and why you should be excited about Langflow 1.0,
 go to [A new chapter for Langflow](/whats-new/a-new-chapter-langflow) and also come back often
-to check out our [migration guides](/whats-new/migrating-to-one-point-zero) as we release them.
->>>>>>> 508f1444
+to check out our [migration guides](/whats-new/migrating-to-one-point-zero) as we release them.