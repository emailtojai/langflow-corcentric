import { Bars3CenterLeftIcon, TrashIcon } from "@heroicons/react/24/outline";
import InputComponent from "../../components/inputComponent";
import {
  isValidConnection,
  nodeColors,
  nodeIcons,
  snakeToNormalCase,
} from "../../utils";
import { Handle, Position } from "reactflow";
import { useContext, useEffect } from "react";
import Tooltip from "../../components/TooltipComponent";
import { typesContext } from "../../contexts/typesContext";
import TextAreaComponent from "../../components/textAreaComponent";

export default function InputNode({ data }) {
<<<<<<< HEAD
  const { types } = useContext(typesContext);
=======
  const {types, deleteNode} = useContext(typesContext);
>>>>>>> cdd9ad94
  return (
    <div className="prompt-node relative bg-white w-96 rounded-lg solid border flex flex-col justify-center">
      <Tooltip title="Prefix: str">
        <Handle
          type="target"
          position={Position.Left}
          id={"str|Prefix|" + data.id}
          isValidConnection={(connection) =>
            isValidConnection(data, connection)
          }
          className="ml-1 bg-transparent border-solid border-l-8 border-y-transparent border-y-8 border-r-0 rounded-none"
          style={{ borderLeftColor: nodeColors[types[data.type]] }}
        ></Handle>
      </Tooltip>

      <div className="w-full flex items-center justify-between p-4 gap-8 bg-gray-50 border-b ">
        <div className="flex items-center gap-4 text-lg">
          <Bars3CenterLeftIcon
            className="w-10 h-10 p-1 rounded"
            style={{ color: nodeColors[types[data.type]] }}
          />
          String
        </div>
        <button
          onClick={() => {
            deleteNode(data.id)
          }}
        >
          <TrashIcon className="text-gray-600 w-6 h-6 hover:text-red-500"></TrashIcon>
        </button>
      </div>
      <div className="w-full p-5 h-full">
        
          <InputComponent
            disabled={false}
            value=""
            onChange={(e) => {
              data.value = e;
            }}
          />
      </div>
      <Handle
        type="source"
        position={Position.Right}
        id={data.type}
        isValidConnection={(connection) => isValidConnection(data, connection)}
        className="-mr-1 bg-transparent border-solid border-l-8 border-y-transparent border-y-8 border-r-0 rounded-none"
        style={{ borderLeftColor: nodeColors[types[data.type]] }}
      ></Handle>
    </div>
  );
}<|MERGE_RESOLUTION|>--- conflicted
+++ resolved
@@ -13,11 +13,7 @@
 import TextAreaComponent from "../../components/textAreaComponent";
 
 export default function InputNode({ data }) {
-<<<<<<< HEAD
-  const { types } = useContext(typesContext);
-=======
   const {types, deleteNode} = useContext(typesContext);
->>>>>>> cdd9ad94
   return (
     <div className="prompt-node relative bg-white w-96 rounded-lg solid border flex flex-col justify-center">
       <Tooltip title="Prefix: str">
