from http import HTTPStatus
from typing import Annotated, Optional, Union

from langflow.services.cache.utils import save_uploaded_file
from langflow.services.database.models.flow import Flow
from langflow.processing.process import process_tweaks
from langflow.services.utils import get_settings_manager
from langflow.utils.logger import logger
from langflow.worker import process_graph_cached as process_graph_cached_worker
from fastapi import APIRouter, Depends, HTTPException, UploadFile, Body

from langflow.interface.custom.custom_component import CustomComponent


from langflow.api.v1.schemas import (
    ProcessResponse,
    UploadFileResponse,
    CustomComponentCode,
)

from langflow.api.utils import merge_nested_dicts_with_renaming

from langflow.interface.types import (
    build_langchain_types_dict,
    build_langchain_template_custom_component,
    build_langchain_custom_component_list_from_path,
)

from langflow.services.utils import get_session
from sqlmodel import Session

# build router
router = APIRouter(tags=["Base"])


@router.get("/all")
def get_all():
    logger.debug("Building langchain types dict")
    native_components = build_langchain_types_dict()
    # custom_components is a list of dicts
    # need to merge all the keys into one dict
    custom_components_from_file = {}
    settings_manager = get_settings_manager()
    if settings_manager.settings.COMPONENTS_PATH:
        logger.info(
            f"Building custom components from {settings_manager.settings.COMPONENTS_PATH}"
        )
        custom_component_dicts = [
            build_langchain_custom_component_list_from_path(str(path))
            for path in settings_manager.settings.COMPONENTS_PATH
        ]
        logger.info(f"Loading {len(custom_component_dicts)} category(ies)")
        for custom_component_dict in custom_component_dicts:
            # custom_component_dict is a dict of dicts
            if not custom_component_dict:
                continue
            category = list(custom_component_dict.keys())[0]
            logger.info(
                f"Loading {len(custom_component_dict[category])} component(s) from category {category}"
            )
            logger.debug(custom_component_dict)
            custom_components_from_file = merge_nested_dicts_with_renaming(
                custom_components_from_file, custom_component_dict
            )

    return merge_nested_dicts_with_renaming(
        native_components, custom_components_from_file
    )


# For backwards compatibility we will keep the old endpoint
@router.post("/predict/{flow_id}", response_model=ProcessResponse)
@router.post("/process/{flow_id}", response_model=ProcessResponse)
async def process_flow(
    flow_id: str,
    inputs: Optional[dict] = None,
    tweaks: Optional[dict] = None,
    clear_cache: Annotated[bool, Body(embed=True)] = False,  # noqa: F821
    session_id: Annotated[Union[None, str], Body(embed=True)] = None,  # noqa: F821
    session: Session = Depends(get_session),
):
    """
    Endpoint to process an input with a given flow_id.
    """

    try:
        flow = session.get(Flow, flow_id)
        if flow is None:
            raise ValueError(f"Flow {flow_id} not found")

        if flow.data is None:
            raise ValueError(f"Flow {flow_id} has no data")
        graph_data = flow.data
        if tweaks:
            try:
                graph_data = process_tweaks(graph_data, tweaks)
            except Exception as exc:
                logger.error(f"Error processing tweaks: {exc}")
<<<<<<< HEAD
        # ! This was added just for testing purposes
        response = process_graph_cached_worker.delay(
            graph_data=graph_data,
            inputs=inputs,
            clear_cache=clear_cache,
        ).get()
        return ProcessResponse(
            result=response,
=======
        response, session_id = process_graph_cached(
            graph_data, inputs, clear_cache, session_id
>>>>>>> 489075da
        )
        return ProcessResponse(result=response, session_id=session_id)
    except Exception as e:
        # Log stack trace
        logger.exception(e)
        raise HTTPException(status_code=500, detail=str(e)) from e


@router.post(
    "/upload/{flow_id}",
    response_model=UploadFileResponse,
    status_code=HTTPStatus.CREATED,
)
async def create_upload_file(file: UploadFile, flow_id: str):
    # Cache file
    try:
        file_path = save_uploaded_file(file.file, folder_name=flow_id)

        return UploadFileResponse(
            flowId=flow_id,
            file_path=file_path,
        )
    except Exception as exc:
        logger.error(f"Error saving file: {exc}")
        raise HTTPException(status_code=500, detail=str(exc)) from exc


# get endpoint to return version of langflow
@router.get("/version")
def get_version():
    from langflow import __version__

    return {"version": __version__}


@router.post("/custom_component", status_code=HTTPStatus.OK)
async def custom_component(
    raw_code: CustomComponentCode,
):
    extractor = CustomComponent(code=raw_code.code)
    extractor.is_check_valid()

    return build_langchain_template_custom_component(extractor)<|MERGE_RESOLUTION|>--- conflicted
+++ resolved
@@ -3,10 +3,9 @@
 
 from langflow.services.cache.utils import save_uploaded_file
 from langflow.services.database.models.flow import Flow
-from langflow.processing.process import process_tweaks
+from langflow.processing.process import process_graph_cached, process_tweaks
 from langflow.services.utils import get_settings_manager
 from langflow.utils.logger import logger
-from langflow.worker import process_graph_cached as process_graph_cached_worker
 from fastapi import APIRouter, Depends, HTTPException, UploadFile, Body
 
 from langflow.interface.custom.custom_component import CustomComponent
@@ -96,19 +95,8 @@
                 graph_data = process_tweaks(graph_data, tweaks)
             except Exception as exc:
                 logger.error(f"Error processing tweaks: {exc}")
-<<<<<<< HEAD
-        # ! This was added just for testing purposes
-        response = process_graph_cached_worker.delay(
-            graph_data=graph_data,
-            inputs=inputs,
-            clear_cache=clear_cache,
-        ).get()
-        return ProcessResponse(
-            result=response,
-=======
         response, session_id = process_graph_cached(
             graph_data, inputs, clear_cache, session_id
->>>>>>> 489075da
         )
         return ProcessResponse(result=response, session_id=session_id)
     except Exception as e:
