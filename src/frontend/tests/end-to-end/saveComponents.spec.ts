--- conflicted
+++ resolved
@@ -27,11 +27,7 @@
     // Read your file into a buffer.
     const jsonContent = readFileSync(
       "src/frontend/tests/end-to-end/assets/flow_group_test.json",
-<<<<<<< HEAD
-      "utf-8",
-=======
       "utf-8"
->>>>>>> e6fefa68
     );
 
     // Create the DataTransfer and File
