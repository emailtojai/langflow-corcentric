import { create } from "zustand";
import { defaultShortcuts } from "../constants/constants";
import { shortcutsStoreType } from "../types/store";

export const useShortcutsStore = create<shortcutsStoreType>((set, get) => ({
  shortcuts: defaultShortcuts,
  setShortcuts: (newShortcuts) => {
    set({ shortcuts: newShortcuts });
  },
<<<<<<< HEAD
=======
  output: "o",
  play: "p",
>>>>>>> 6716a90c
  flow: "mod+b",
  undo: "mod+z",
  redo: "mod+y",
  open: "mod+k",
  advanced: "mod+shift+a",
  minimize: "mod+shift+q",
  code: "space",
  copy: "mod+c",
  duplicate: "mod+d",
<<<<<<< HEAD
  share: "mod+shift+s",
=======
  component: "mod+shift+s",
>>>>>>> 6716a90c
  docs: "mod+shift+d",
  save: "mod+s",
  delete: "backspace",
  group: "mod+g",
  cut: "mod+x",
  paste: "mod+v",
<<<<<<< HEAD
  api: "mod+shift+r",
=======
  api: "r",
>>>>>>> 6716a90c
  update: "mod+u",
  download: "mod+j",
  freeze: "mod+f",
  updateUniqueShortcut: (name, combination) => {
    set({
      [name]: combination,
    });
  },
  getShortcutsFromStorage: () => {
    if (localStorage.getItem("langflow-shortcuts")) {
      const savedShortcuts = localStorage.getItem("langflow-shortcuts");
      const savedArr = JSON.parse(savedShortcuts!);
      savedArr.forEach(({ name, shortcut }) => {
        let shortcutName = name.split(" ")[0].toLowerCase();
        set({
          [shortcutName]: shortcut,
        });
      });
      get().setShortcuts(JSON.parse(savedShortcuts!));
    }
  },
}));

useShortcutsStore.getState().getShortcutsFromStorage();<|MERGE_RESOLUTION|>--- conflicted
+++ resolved
@@ -7,11 +7,8 @@
   setShortcuts: (newShortcuts) => {
     set({ shortcuts: newShortcuts });
   },
-<<<<<<< HEAD
-=======
   output: "o",
   play: "p",
->>>>>>> 6716a90c
   flow: "mod+b",
   undo: "mod+z",
   redo: "mod+y",
@@ -21,22 +18,14 @@
   code: "space",
   copy: "mod+c",
   duplicate: "mod+d",
-<<<<<<< HEAD
-  share: "mod+shift+s",
-=======
   component: "mod+shift+s",
->>>>>>> 6716a90c
   docs: "mod+shift+d",
   save: "mod+s",
   delete: "backspace",
   group: "mod+g",
   cut: "mod+x",
   paste: "mod+v",
-<<<<<<< HEAD
-  api: "mod+shift+r",
-=======
   api: "r",
->>>>>>> 6716a90c
   update: "mod+u",
   download: "mod+j",
   freeze: "mod+f",
