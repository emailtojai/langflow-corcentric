--- conflicted
+++ resolved
@@ -1,10 +1,7 @@
 import { ColDef, ColGroupDef } from "ag-grid-community";
 import "ag-grid-community/styles/ag-grid.css"; // Mandatory CSS required by the grid
 import "ag-grid-community/styles/ag-theme-balham.css"; // Optional Theme applied to the grid
-<<<<<<< HEAD
-=======
 import { FlowPoolObjectType } from "../../types/chat";
->>>>>>> af80b4c4
 import { extractColumnsFromRows } from "../../utils/utils";
 import TableComponent from "../tableComponent";
 
