import React, { ChangeEvent, useEffect, useRef, useState } from "react";
import { Input } from "../../components/ui/input";
import { Label } from "../../components/ui/label";
import { Textarea } from "../../components/ui/textarea";
import { readFlowsFromDatabase } from "../../controllers/API";
<<<<<<< HEAD

type InputProps = {
  name: string | null;
  description: string | null;
  maxLength?: number;
  flows: Array<{ id: string; name: string; description: string }>;
  tabId: string;
  invalidName?: boolean;
  setInvalidName?: (invalidName: boolean) => void;
  setName: (name: string) => void;
  setDescription: (description: string) => void;
  updateFlow: (flow: { id: string; name: string }) => void;
};
=======
import { InputProps } from "../../types/components";
import { FlowType } from "../../types/flow";
>>>>>>> 2a4668d9

export const EditFlowSettings: React.FC<InputProps> = ({
  name,
  invalidName,
  setInvalidName,
  description,
  maxLength = 50,
  flows,
  tabId,
  setName,
  setDescription,
}: InputProps): JSX.Element => {
  const [isMaxLength, setIsMaxLength] = useState(false);
  const nameLists = useRef<string[]>([]);
  useEffect(() => {
    readFlowsFromDatabase().then((flows) => {
      flows.forEach((flow: FlowType) => {
        nameLists.current.push(flow.name);
      });
    });
  }, []);

  const handleNameChange = (event: ChangeEvent<HTMLInputElement>) => {
    const { value } = event.target;
    if (value.length >= maxLength) {
      setIsMaxLength(true);
    } else {
      setIsMaxLength(false);
    }
<<<<<<< HEAD
    if (invalidName !== undefined) {
      if (!nameLists.current.includes(value)) {
        setInvalidName(false);
      } else {
        setInvalidName(true);
      }
=======
    if (!nameLists.current.includes(value)) {
      setInvalidName!(false);
    } else {
      setInvalidName!(true);
>>>>>>> 2a4668d9
    }
    setName(value);
    setCurrentName(value);
  };

<<<<<<< HEAD
  const [currentName, setCurrentName] = useState(name);

  const [currentDescription, setCurrentDescription] = useState(description);

  useEffect(() => {
    setCurrentName(name);
    setCurrentDescription(description);
  }, [name, description]);

  const handleDescriptionChange = (event: ChangeEvent<HTMLTextAreaElement>) => {
    flows.find((f) => f.id === tabId).description = event.target.value;
    setCurrentDescription(flows.find((f) => f.id === tabId).description);
=======
  const [desc, setDesc] = useState(
    flows.find((flow) => flow.id === tabId)?.description
  );

  const handleDescriptionChange = (event: ChangeEvent<HTMLTextAreaElement>) => {
    flows.find((flow) => flow.id === tabId)!.description = event.target.value;
    setDesc(flows.find((flow) => flow.id === tabId)?.description);
>>>>>>> 2a4668d9
    setDescription(event.target.value);
  };

  return (
    <>
      <Label>
        <div className="edit-flow-arrangement">
          <span className="font-medium">Name</span>{" "}
          {isMaxLength && (
            <span className="edit-flow-span">Character limit reached</span>
          )}
          {invalidName && (
            <span className="edit-flow-span">Name already in use</span>
          )}
        </div>
        <Input
          className="nopan nodrag noundo nocopy mt-2 font-normal"
          onChange={handleNameChange}
          type="text"
          name="name"
          value={currentName ?? ""}
          placeholder="File name"
          id="name"
          maxLength={maxLength}
        />
      </Label>
      <Label>
        <div className="edit-flow-arrangement mt-3">
          <span className="font-medium ">Description (optional)</span>
        </div>

        <Textarea
          name="description"
          id="description"
          onChange={handleDescriptionChange}
          value={currentDescription}
          placeholder="Flow description"
          className="mt-2 max-h-[100px] font-normal"
          rows={3}
        />
      </Label>
    </>
  );
};

export default EditFlowSettings;<|MERGE_RESOLUTION|>--- conflicted
+++ resolved
@@ -3,24 +3,8 @@
 import { Label } from "../../components/ui/label";
 import { Textarea } from "../../components/ui/textarea";
 import { readFlowsFromDatabase } from "../../controllers/API";
-<<<<<<< HEAD
-
-type InputProps = {
-  name: string | null;
-  description: string | null;
-  maxLength?: number;
-  flows: Array<{ id: string; name: string; description: string }>;
-  tabId: string;
-  invalidName?: boolean;
-  setInvalidName?: (invalidName: boolean) => void;
-  setName: (name: string) => void;
-  setDescription: (description: string) => void;
-  updateFlow: (flow: { id: string; name: string }) => void;
-};
-=======
 import { InputProps } from "../../types/components";
 import { FlowType } from "../../types/flow";
->>>>>>> 2a4668d9
 
 export const EditFlowSettings: React.FC<InputProps> = ({
   name,
@@ -50,38 +34,15 @@
     } else {
       setIsMaxLength(false);
     }
-<<<<<<< HEAD
-    if (invalidName !== undefined) {
-      if (!nameLists.current.includes(value)) {
-        setInvalidName(false);
-      } else {
-        setInvalidName(true);
-      }
-=======
     if (!nameLists.current.includes(value)) {
       setInvalidName!(false);
     } else {
       setInvalidName!(true);
->>>>>>> 2a4668d9
     }
     setName(value);
     setCurrentName(value);
   };
 
-<<<<<<< HEAD
-  const [currentName, setCurrentName] = useState(name);
-
-  const [currentDescription, setCurrentDescription] = useState(description);
-
-  useEffect(() => {
-    setCurrentName(name);
-    setCurrentDescription(description);
-  }, [name, description]);
-
-  const handleDescriptionChange = (event: ChangeEvent<HTMLTextAreaElement>) => {
-    flows.find((f) => f.id === tabId).description = event.target.value;
-    setCurrentDescription(flows.find((f) => f.id === tabId).description);
-=======
   const [desc, setDesc] = useState(
     flows.find((flow) => flow.id === tabId)?.description
   );
@@ -89,7 +50,6 @@
   const handleDescriptionChange = (event: ChangeEvent<HTMLTextAreaElement>) => {
     flows.find((flow) => flow.id === tabId)!.description = event.target.value;
     setDesc(flows.find((flow) => flow.id === tabId)?.description);
->>>>>>> 2a4668d9
     setDescription(event.target.value);
   };
 
