--- conflicted
+++ resolved
@@ -98,7 +98,6 @@
       shortcut: redoShortcut,
     },
   ]);
-<<<<<<< HEAD
 
   useEffect(() => {
     setNodesRowData(shortcuts)
@@ -107,9 +106,6 @@
   const combinationToEdit = shortcuts.filter((s) => s.name === selectedRows[0])
   const [open, setOpen] = useState(false);
 
-=======
-  
->>>>>>> 595de1ea
   return (
     <div className="flex h-full w-full flex-col gap-6">
       <div className="flex w-full items-center justify-between gap-4 space-y-0.5">
@@ -158,7 +154,6 @@
             />
           </CardContent>
         </Card>
-<<<<<<< HEAD
         <Card x-chunk="dashboard-04-chunk-2">
           <CardHeader>
             <CardTitle>Flow</CardTitle>
@@ -173,12 +168,10 @@
               domLayout="autoHeight"
               pagination={false}
               columnDefs={colDefs}
-              rowData={flowRowData}
+              rowData={nodesRowData}
             />
           </CardContent>
         </Card>
-=======
->>>>>>> 595de1ea
       </div>
     </div>
   );
