import { deleteMessagesFn } from "../../../../../controllers/API";
import { useMessagesStore } from "../../../../../stores/messagesStore";

const useRemoveMessages = (
  setSelectedRows,
  setSuccessData,
  setErrorData,
  selectedRows,
) => {
  const deleteMessages = useMessagesStore((state) => state.removeMessages);

  const handleRemoveMessages = async () => {
    try {
      await deleteMessagesFn(selectedRows);
<<<<<<< HEAD
      const res = await deleteMessages(selectedRows);
      setRows(res);
=======

      // Assuming deleteMessages is a separate function that updates state after deletion
      deleteMessages(selectedRows);

      // Clear the selected rows
>>>>>>> f3922dff
      setSelectedRows([]);
      setSuccessData({
        title: "Messages deleted successfully.",
      });
    } catch (error) {
      setErrorData({
        title: "Error deleting messages.",
      });
    }
  };

  return { handleRemoveMessages };
};

export default useRemoveMessages;<|MERGE_RESOLUTION|>--- conflicted
+++ resolved
@@ -5,23 +5,14 @@
   setSelectedRows,
   setSuccessData,
   setErrorData,
-  selectedRows,
+  selectedRows
 ) => {
   const deleteMessages = useMessagesStore((state) => state.removeMessages);
 
   const handleRemoveMessages = async () => {
     try {
       await deleteMessagesFn(selectedRows);
-<<<<<<< HEAD
-      const res = await deleteMessages(selectedRows);
-      setRows(res);
-=======
-
-      // Assuming deleteMessages is a separate function that updates state after deletion
       deleteMessages(selectedRows);
-
-      // Clear the selected rows
->>>>>>> f3922dff
       setSelectedRows([]);
       setSuccessData({
         title: "Messages deleted successfully.",
